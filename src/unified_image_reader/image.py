
"""
    Image

    1) Provide a filepath, and optionally a reader interface for the image file. The optional reader can be a specified built-in one or a custom class
    2) Include functionality for reading regions from the image
    3) Include functionality for counting the number of regions and the image's dimensions
    
"""

import contextlib
from types import TracebackType
from typing import Any, Optional, Type

import numpy as np

from . import config
from . import image_reader
from . import util


class Image(contextlib.AbstractContextManager):

    """ 
    Image An image to be streamed into a specialized reader 
    """

<<<<<<< HEAD
    def __init__(self, filepath, reader=None):
        """__init__ Initialize Image object
=======
    def __init__(self, filepath: util.FilePath, reader: Optional[image_reader.ImageReader] = None):
        """
        Initialize Image object
>>>>>>> 942b7419

        :param filepath: Filepath to image file to be opened
        :type filepath: str
        :param reader: Interface to reading the image file, defaults to None
        :type reader: ImageReader or custom class supportive of the same functions, optional
        """
        self.filepath = filepath
        self.reader = reader or image_reader.ImageReader(filepath)
        self._iter = None

<<<<<<< HEAD
    def get_region(self, region_identifier, region_dims=DEFAULT_REGION_DIMS) -> np.ndarray:
        """
        get_region Get a pixel region from the image

        :param region_identifier: A  set of (width, height) coordinates or an indexed region based on region dimensions
        :type region_identifier: Union[int, Iterable]
        :param region_dims: A set of (width, height) coordinates representing the region dimensions, defaults to DEFAULT_REGION_DIMS
        :type region_dims: Iterable, optional
        :return: A numpy array representative of the pixel region from the image
        :rtype: np.ndarray
        """
        return self.reader.get_region(region_identifier, region_dims)

    def number_of_regions(self, region_dims=DEFAULT_REGION_DIMS) -> int:
        """
        number_of_regions Get total number of regions from the image based on region dimensions

        :param region_dims: A set of (width, height) coordinates representing the region dimensions, defaults to DEFAULT_REGION_DIMS
        :type region_dims: Iterable, optional
        :return: Number of regions in the image
        :rtype: int
=======
    def get_region(self, region_identifier: util.RegionIdentifier, region_dims: util.RegionDimensions = config.DEFAULT_REGION_DIMS) -> np.ndarray:
        """
        Get a rectangular region from the image

        Parameters:
            region_identifier(Tuple[int]| int): An (x,y) coordinate tuple or an indexed region based on region dimensions
            region_dims (Tuple[int]): An (x,y) coordinate tuple representing the region dimensions, which are 512x512 by default (optional)

        Returns:
            np.ndarray: A numpy array representative of the rectangular region from the image
        """
        return self.reader.get_region(region_identifier, region_dims)

    def number_of_regions(self, region_dims: util.RegionDimensions = config.DEFAULT_REGION_DIMS) -> int:
        """
        Get total number of regions from the image based on region dimensions

        Parameters:
            region_dims (Tuple[int]): Region dimensions which are 512x512 by default (optional)

        Returns:
            int: Number of regions in the image
>>>>>>> 942b7419
        """
        return self.reader.number_of_regions(region_dims)

    @property
<<<<<<< HEAD
    def width(self):
        """
        width Get the width property of the image using its reader

        :return: Width in pixels
        :rtype: int
        """        
        return self.reader.width

    @property
    def height(self):
        """
        height Get the height property of the image using its reader

        :return: Height in pixels
        :rtype: int
        """        
        return self.reader.height

    @property
    def dims(self):
        """
        dims Get the width and height properties of the image

        :return: Width and height in pixels
        :rtype: Tuple[int]
        """        
        return self.width, self.height

    def __iter__(self):
        """
        __iter__ Initialize Image object iterator

        :raises Exception: Iterator already initialized but is called again
        :return: Iterator for Image object
        :rtype: Image
        """        
=======
    def width(self) -> int:
        return self.reader.width

    @property
    def height(self) -> int:
        return self.reader.height

    @property
    def dims(self) -> util.RegionDimensions:
        return self.width, self.height

    def __iter__(self):
>>>>>>> 942b7419
        if self._iter is not None:
            raise Exception(type(self._iter), self._iter)
        else:
            self._iter = 0
        return self

    def __next__(self):
<<<<<<< HEAD
        """
        __next__ Get the next pixel region index in a sequence of iterating through an Image object

        :raises StopIteration: Iterator has reached the last region in the image
        :return: Next pixel region index
        :rtype: int
        """        
=======
>>>>>>> 942b7419
        if self._iter >= self.number_of_regions():
            raise StopIteration
        else:
            region = self.get_region(self._iter)
            self._iter += 1
            return region

    def __len__(self):
<<<<<<< HEAD
        """
        __len__ Get the number of pixel regions in an iterable sequence of an Image object

        :return: The number of pixel regions in the Image object
        :rtype: int
        """        
=======
>>>>>>> 942b7419
        return self.number_of_regions()

    def __exit__(self, **kwargs) -> Optional[bool]:
        return super().__exit__(**kwargs)<|MERGE_RESOLUTION|>--- conflicted
+++ resolved
@@ -18,6 +18,7 @@
 from . import image_reader
 from . import util
 
+DEFAULT_REGION_DIMS = (512, 512)
 
 class Image(contextlib.AbstractContextManager):
 
@@ -25,14 +26,8 @@
     Image An image to be streamed into a specialized reader 
     """
 
-<<<<<<< HEAD
     def __init__(self, filepath, reader=None):
         """__init__ Initialize Image object
-=======
-    def __init__(self, filepath: util.FilePath, reader: Optional[image_reader.ImageReader] = None):
-        """
-        Initialize Image object
->>>>>>> 942b7419
 
         :param filepath: Filepath to image file to be opened
         :type filepath: str
@@ -43,7 +38,6 @@
         self.reader = reader or image_reader.ImageReader(filepath)
         self._iter = None
 
-<<<<<<< HEAD
     def get_region(self, region_identifier, region_dims=DEFAULT_REGION_DIMS) -> np.ndarray:
         """
         get_region Get a pixel region from the image
@@ -65,35 +59,10 @@
         :type region_dims: Iterable, optional
         :return: Number of regions in the image
         :rtype: int
-=======
-    def get_region(self, region_identifier: util.RegionIdentifier, region_dims: util.RegionDimensions = config.DEFAULT_REGION_DIMS) -> np.ndarray:
-        """
-        Get a rectangular region from the image
-
-        Parameters:
-            region_identifier(Tuple[int]| int): An (x,y) coordinate tuple or an indexed region based on region dimensions
-            region_dims (Tuple[int]): An (x,y) coordinate tuple representing the region dimensions, which are 512x512 by default (optional)
-
-        Returns:
-            np.ndarray: A numpy array representative of the rectangular region from the image
-        """
-        return self.reader.get_region(region_identifier, region_dims)
-
-    def number_of_regions(self, region_dims: util.RegionDimensions = config.DEFAULT_REGION_DIMS) -> int:
-        """
-        Get total number of regions from the image based on region dimensions
-
-        Parameters:
-            region_dims (Tuple[int]): Region dimensions which are 512x512 by default (optional)
-
-        Returns:
-            int: Number of regions in the image
->>>>>>> 942b7419
         """
         return self.reader.number_of_regions(region_dims)
 
     @property
-<<<<<<< HEAD
     def width(self):
         """
         width Get the width property of the image using its reader
@@ -131,20 +100,6 @@
         :return: Iterator for Image object
         :rtype: Image
         """        
-=======
-    def width(self) -> int:
-        return self.reader.width
-
-    @property
-    def height(self) -> int:
-        return self.reader.height
-
-    @property
-    def dims(self) -> util.RegionDimensions:
-        return self.width, self.height
-
-    def __iter__(self):
->>>>>>> 942b7419
         if self._iter is not None:
             raise Exception(type(self._iter), self._iter)
         else:
@@ -152,7 +107,6 @@
         return self
 
     def __next__(self):
-<<<<<<< HEAD
         """
         __next__ Get the next pixel region index in a sequence of iterating through an Image object
 
@@ -160,8 +114,6 @@
         :return: Next pixel region index
         :rtype: int
         """        
-=======
->>>>>>> 942b7419
         if self._iter >= self.number_of_regions():
             raise StopIteration
         else:
@@ -170,15 +122,12 @@
             return region
 
     def __len__(self):
-<<<<<<< HEAD
         """
         __len__ Get the number of pixel regions in an iterable sequence of an Image object
 
         :return: The number of pixel regions in the Image object
         :rtype: int
         """        
-=======
->>>>>>> 942b7419
         return self.number_of_regions()
 
     def __exit__(self, **kwargs) -> Optional[bool]:
